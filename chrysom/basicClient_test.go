--- conflicted
+++ resolved
@@ -34,9 +34,6 @@
 	"github.com/stretchr/testify/require"
 	"github.com/xmidt-org/argus/model"
 	"github.com/xmidt-org/argus/store"
-	"github.com/xmidt-org/sallust"
-	"go.uber.org/zap"
-	"go.uber.org/zap/zapcore"
 )
 
 const failingURL = "nowhere://"
@@ -56,28 +53,15 @@
 
 	allDefaultsCaseConfig := &BasicClientConfig{
 		HTTPClient: http.DefaultClient,
-<<<<<<< HEAD
-		Logger:     sallust.Default(),
-=======
->>>>>>> f7b6846c
 		Address:    "http://awesome-argus-hostname.io",
 		Bucket:     "bucket-name",
 	}
 	myAmazingClient := &http.Client{Timeout: time.Hour}
-	l := zap.New(zapcore.NewCore(
-		zapcore.NewJSONEncoder(zap.NewProductionEncoderConfig()),
-		zapcore.AddSync(io.Discard),
-		zap.DebugLevel,
-	))
 	allDefinedCaseConfig := &BasicClientConfig{
 		HTTPClient: myAmazingClient,
 		Address:    "http://legit-argus-hostname.io",
 		Auth:       Auth{},
 		Bucket:     "amazing-bucket",
-<<<<<<< HEAD
-		Logger:     l,
-=======
->>>>>>> f7b6846c
 	}
 
 	tcs := []testCase{
@@ -109,10 +93,6 @@
 				Address:    "http://legit-argus-hostname.io",
 				Bucket:     "amazing-bucket",
 				HTTPClient: myAmazingClient,
-<<<<<<< HEAD
-				Logger:     l,
-=======
->>>>>>> f7b6846c
 			},
 			ExpectedConfig: allDefinedCaseConfig,
 		},
