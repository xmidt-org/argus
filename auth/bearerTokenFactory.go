--- conflicted
+++ resolved
@@ -14,14 +14,9 @@
 
 const jwtPrincipalKey = "sub"
 
-<<<<<<< HEAD
 // accessLevelBearerTokenFactory extends basculehttp.BearerTokenFactory by letting
 // the user of the factory inject an access level attribute to the jwt token.
-// Application code should handle case in which the value is not injected (i.e. basic auth tokens)
-=======
-// accessLevelBearerTokenFactory extends basculehttp.BearerTokenFactory by letting the user of the factory inject an access level attribute to the jwt token. Application code
-// should handle case in which the value is not injected (i.e. basic auth tokens).
->>>>>>> 66d10a1f
+// Application code should handle case in which the value is not injected (i.e. basic auth tokens).
 type accessLevelBearerTokenFactory struct {
 	DefaultKeyID string
 	Resolver     key.Resolver
